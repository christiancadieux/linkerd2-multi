--- conflicted
+++ resolved
@@ -1940,8 +1940,6 @@
           medium: Memory
         name: linkerd-identity-end-entity
 ---
-<<<<<<< HEAD
-=======
 kind: Service
 apiVersion: v1
 metadata:
@@ -2194,7 +2192,6 @@
           medium: Memory
         name: linkerd-identity-end-entity
 ---
->>>>>>> c68ab23a
 ###
 ### Tap
 ###
