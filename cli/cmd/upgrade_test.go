package cmd

import (
	"bytes"
	"context"
	"encoding/base64"
	"fmt"
	"io"
	"io/ioutil"
	"os"
	"strings"
	"testing"

	"github.com/linkerd/linkerd2/cli/flag"
	"github.com/linkerd/linkerd2/pkg/charts/linkerd2"
	charts "github.com/linkerd/linkerd2/pkg/charts/linkerd2"
	flagspkg "github.com/linkerd/linkerd2/pkg/flags"
	"github.com/linkerd/linkerd2/pkg/k8s"
	"github.com/linkerd/linkerd2/pkg/tls"
	"github.com/spf13/pflag"
	valuespkg "helm.sh/helm/v3/pkg/cli/values"
	corev1 "k8s.io/api/core/v1"
)

const (
	upgradeProxyVersion        = "UPGRADE-PROXY-VERSION"
	upgradeControlPlaneVersion = "UPGRADE-CONTROL-PLANE-VERSION"
	upgradeDebugVersion        = "UPGRADE-DEBUG-VERSION"
	overridesSecret            = "Secret/linkerd-config-overrides"
	linkerdConfigMap           = "ConfigMap/linkerd-config"
)

type (
	issuerCerts struct {
		caFile  string
		ca      string
		crtFile string
		crt     string
		keyFile string
		key     string
	}

	flagOptions struct {
		flags           []flag.Flag
		flagSet         *pflag.FlagSet
		templateOptions *valuespkg.Options
	}
)

/* Test cases */

/* Most test cases in this file work by first rendering an install manifest
   list, creating a fake k8s client initialized with those manifests, rendering
   an upgrade manifest list, and comparing the install manifests to the upgrade
   manifests. In some cases we expect these manifests to be identical and in
   others there are certain expected differences */

func TestUpgradeDefault(t *testing.T) {
	t.Skip("Fails due to CRDs not being in install output")
	installOpts, upgradeOpts := testOptions(t)
	install, upgrade, err := renderInstallAndUpgrade(t, installOpts, upgradeOpts.flags, *upgradeOpts.templateOptions)
	if err != nil {
		t.Fatal(err)
	}
	// Install and upgrade manifests should be identical except for the version.
	expected := replaceVersions(install.String())
	expectedManifests := parseManifestList(expected)
	upgradeManifests := parseManifestList(upgrade.String())
	for id, diffs := range diffManifestLists(expectedManifests, upgradeManifests) {
		for _, diff := range diffs {
			if ignorableDiff(id, diff) {
				continue
			}
			t.Errorf("Unexpected diff in %s:\n%s", id, diff.String())
		}
	}
}

func TestUpgradeHA(t *testing.T) {
	t.Skip("Fails due to CRDs not being in install output")
	installOpts, upgradeOpts := testOptions(t)
	installOpts.HighAvailability = true
	install, upgrade, err := renderInstallAndUpgrade(t, installOpts, upgradeOpts.flags, *upgradeOpts.templateOptions)
	if err != nil {
		t.Fatal(err)
	}
	// Install and upgrade manifests should be identical except for the version.
	expected := replaceVersions(install.String())
	expectedManifests := parseManifestList(expected)
	upgradeManifests := parseManifestList(upgrade.String())
	for id, diffs := range diffManifestLists(expectedManifests, upgradeManifests) {
		for _, diff := range diffs {
			if ignorableDiff(id, diff) {
				continue
			}
			t.Errorf("Unexpected diff in %s:\n%s", id, diff.String())
		}
	}
}

func TestUpgradeExternalIssuer(t *testing.T) {
	t.Skip("Fails due to CRDs not being in install output")
	installOpts, err := testInstallOptionsNoCerts(false)
	if err != nil {
		t.Fatalf("failed to create install options: %s", err)
	}

	upgradeOpts, err := testUpgradeOptions()
	if err != nil {
		t.Fatalf("failed to create upgrade options: %s", err)
	}

	issuer := generateIssuerCerts(t, true)
	defer issuer.cleanup()

	installOpts.Identity.Issuer.Scheme = string(corev1.SecretTypeTLS)
	ca, err := base64.StdEncoding.DecodeString(issuer.ca)
	if err != nil {
		t.Fatal(err)
	}
	installOpts.IdentityTrustAnchorsPEM = string(ca)
	install := renderInstall(t, installOpts)
	upgrade, err := renderUpgrade(install.String()+externalIssuerSecret(issuer), upgradeOpts.flags, *upgradeOpts.templateOptions)

	if err != nil {
		t.Fatal(err)
	}
	// Install and upgrade manifests should be identical except for the version.
	expected := replaceVersions(install.String())
	expectedManifests := parseManifestList(expected)
	upgradeManifests := parseManifestList(upgrade.String())
	for id, diffs := range diffManifestLists(expectedManifests, upgradeManifests) {
		for _, diff := range diffs {
			if ignorableDiff(id, diff) {
				continue
			}
			t.Errorf("Unexpected diff in %s:\n%s", id, diff.String())
		}
	}
}

func TestUpgradeIssuerWithExternalIssuerFails(t *testing.T) {
	t.Skip("Fails due to CRDs not being in install output")
	installOpts, upgradeOpts := testOptions(t)

	issuer := generateIssuerCerts(t, true)
	defer issuer.cleanup()

	installOpts.IdentityTrustDomain = "cluster.local"
	installOpts.IdentityTrustDomain = issuer.ca
	installOpts.Identity.Issuer.Scheme = string(corev1.SecretTypeTLS)
	installOpts.Identity.Issuer.TLS.CrtPEM = issuer.crt
	installOpts.Identity.Issuer.TLS.KeyPEM = issuer.key
	install := renderInstall(t, installOpts)

	upgradedIssuer := generateIssuerCerts(t, true)
	defer upgradedIssuer.cleanup()

	upgradeOpts.flagSet.Set("identity-trust-anchors-file", upgradedIssuer.caFile)
	upgradeOpts.flagSet.Set("identity-issuer-certificate-file", upgradedIssuer.crtFile)
	upgradeOpts.flagSet.Set("identity-issuer-key-file", upgradedIssuer.keyFile)

	_, err := renderUpgrade(install.String()+externalIssuerSecret(issuer), upgradeOpts.flags, *upgradeOpts.templateOptions)

	expectedErr := "cannot update issuer certificates if you are using external cert management solution"

	if err == nil || err.Error() != expectedErr {
		t.Errorf("Expected error: %s but got %s", expectedErr, err)
	}
}

func TestUpgradeOverwriteIssuer(t *testing.T) {
	t.Skip("Fails due to CRDs not being in install output")
	installOpts, upgradeOpts := testOptions(t)

	issuerCerts := generateIssuerCerts(t, true)
	defer issuerCerts.cleanup()

	upgradeOpts.flagSet.Set("identity-trust-anchors-file", issuerCerts.caFile)
	upgradeOpts.flagSet.Set("identity-issuer-certificate-file", issuerCerts.crtFile)
	upgradeOpts.flagSet.Set("identity-issuer-key-file", issuerCerts.keyFile)

	install, upgrade, err := renderInstallAndUpgrade(t, installOpts, upgradeOpts.flags, *upgradeOpts.templateOptions)
	if err != nil {
		t.Fatal(err)
	}
	// When upgrading the trust root, we expect to see the new trust root passed
	// to each proxy, the trust root updated in the linkerd-config, and the
	// updated credentials in the linkerd-identity-issuer secret.
	expected := replaceVersions(install.String())
	expectedManifests := parseManifestList(expected)
	upgradeManifests := parseManifestList(upgrade.String())
	for id, diffs := range diffManifestLists(expectedManifests, upgradeManifests) {
		for _, diff := range diffs {
			if ignorableDiff(id, diff) {
				continue
			}
			if isProxyEnvDiff(diff.path) {
				// Trust root has changed.
				continue
			}

			if id == "Deployment/linkerd-identity" || id == "Deployment/linkerd-proxy-injector" {
				if pathMatch(diff.path, []string{"spec", "template", "spec", "containers", "*", "env", "*", "value"}) && diff.b.(string) == issuerCerts.ca {
					continue
				}
				t.Errorf("Unexpected diff in %s:\n%s", id, diff.String())
			}

			if id == "Secret/linkerd-identity-issuer" {
				if pathMatch(diff.path, []string{"data", "crt.pem"}) {
					if diff.b.(string) != issuerCerts.crt {
						diff.a = issuerCerts.crt
						t.Errorf("Unexpected diff in %s:\n%s", id, diff.String())
					}
				} else if pathMatch(diff.path, []string{"data", "key.pem"}) {
					if diff.b.(string) != issuerCerts.key {
						diff.a = issuerCerts.key
						t.Errorf("Unexpected diff in %s:\n%s", id, diff.String())
					}
				} else {
					t.Errorf("Unexpected diff in %s:\n%s", id, diff.String())
				}
				continue
			}

			if id == "ConfigMap/linkerd-identity-trust-roots" {
				if pathMatch(diff.path, []string{"data", "ca-bundle.crt"}) {
					ca, err := base64.StdEncoding.DecodeString(issuerCerts.ca)
					if err != nil {
						t.Fatal(err)
					}
					if diff.b.(string) != string(ca) {
						diff.a = string(ca)
						t.Errorf("Unexpected diff in %s:\n%s", id, diff.String())
					}
				} else {
					t.Errorf("Unexpected diff in %s:\n%s", id, diff.String())
				}
				continue
			}
			t.Errorf("Unexpected diff in %s:\n%s", id, diff.String())
		}
	}
}

func TestUpgradeFailsWithOnlyIssuerCert(t *testing.T) {
	t.Skip("Fails due to CRDs not being in install output")
	installOpts, upgradeOpts := testOptions(t)

	issuerCerts := generateIssuerCerts(t, true)
	defer issuerCerts.cleanup()

	upgradeOpts.flagSet.Set("identity-trust-anchors-file", issuerCerts.caFile)
	upgradeOpts.flagSet.Set("identity-issuer-certificate-file", issuerCerts.crtFile)

	_, _, err := renderInstallAndUpgrade(t, installOpts, upgradeOpts.flags, *upgradeOpts.templateOptions)

	expectedErr := "failed to validate issuer credentials: failed to read CA: tls: Public and private key do not match"

	if err == nil || err.Error() != expectedErr {
		t.Errorf("Expected error: %s but got %s", expectedErr, err)
	}
}

func TestUpgradeFailsWithOnlyIssuerKey(t *testing.T) {
	t.Skip("Fails due to CRDs not being in install output")
	installOpts, upgradeOpts := testOptions(t)

	issuerCerts := generateIssuerCerts(t, false)
	defer issuerCerts.cleanup()

	upgradeOpts.flagSet.Set("identity-trust-anchors-file", issuerCerts.caFile)
	upgradeOpts.flagSet.Set("identity-issuer-certificate-file", issuerCerts.crtFile)

	_, _, err := renderInstallAndUpgrade(t, installOpts, upgradeOpts.flags, *upgradeOpts.templateOptions)

	expectedErr := "failed to validate issuer credentials: failed to read CA: tls: Public and private key do not match"

	if err == nil || err.Error() != expectedErr {
		t.Errorf("Expected error: %s but got %s", expectedErr, err)
	}
}

func TestUpgradeRootFailsWithOldPods(t *testing.T) {
	t.Skip("Fails due to CRDs not being in install output")
	installOpts, upgradeOpts := testOptions(t)

	oldIssuer := generateIssuerCerts(t, false)
	defer oldIssuer.cleanup()

	install := renderInstall(t, installOpts)

	issuerCerts := generateIssuerCerts(t, true)
	defer issuerCerts.cleanup()

	upgradeOpts.flagSet.Set("identity-trust-anchors-file", issuerCerts.caFile)
	upgradeOpts.flagSet.Set("identity-issuer-certificate-file", issuerCerts.crtFile)
	upgradeOpts.flagSet.Set("identity-issuer-key-file", issuerCerts.keyFile)

	_, err := renderUpgrade(install.String()+podWithSidecar(oldIssuer), upgradeOpts.flags, *upgradeOpts.templateOptions)

	expectedErr := "You are attempting to use an issuer certificate which does not validate against the trust anchors of the following pods"
	if err == nil || !strings.HasPrefix(err.Error(), expectedErr) {
		t.Errorf("Expected error: %s but got %s", expectedErr, err)
	}
}

// this test constructs a set of secrets resources
func TestUpgradeWebhookCrtsNameChange(t *testing.T) {
	t.Skip("Fails due to CRDs not being in install output")
	installOpts, upgradeOpts := testOptions(t)

	injectorCerts := generateCerts(t, "linkerd-proxy-injector.linkerd.svc", false)
	defer injectorCerts.cleanup()
	installOpts.ProxyInjector.TLS = &linkerd2.TLS{
		ExternalSecret: true,
		CaBundle:       injectorCerts.ca,
	}

	validatorCerts := generateCerts(t, "linkerd-sp-validator.linkerd.svc", false)
	defer validatorCerts.cleanup()
	installOpts.ProfileValidator.TLS = &linkerd2.TLS{
		ExternalSecret: true,
		CaBundle:       validatorCerts.ca,
	}

	rendered := renderInstall(t, installOpts)
	expected := replaceVersions(rendered.String())

	// switch back to old tls secret names.
	install := replaceK8sSecrets(expected)

	upgrade, err := renderUpgrade(install, upgradeOpts.flags, *upgradeOpts.templateOptions)
	if err != nil {
		t.Fatal(err)
	}
	expectedManifests := parseManifestList(expected)
	upgradeManifests := parseManifestList(upgrade.String())
	for id, diffs := range diffManifestLists(expectedManifests, upgradeManifests) {
		for _, diff := range diffs {
			if ignorableDiff(id, diff) {
				continue
			}
			t.Errorf("Unexpected diff in %s:\n%s", id, diff.String())
		}
	}
}

func replaceK8sSecrets(input string) string {
	manifest := strings.ReplaceAll(input, "kubernetes.io/tls", "Opaque")
	manifest = strings.ReplaceAll(manifest, "tls.key", "key.pem")
	manifest = strings.ReplaceAll(manifest, "tls.crt", "crt.pem")
	manifest = strings.ReplaceAll(manifest, "linkerd-proxy-injector-k8s-tls", "linkerd-proxy-injector-tls")
	manifest = strings.ReplaceAll(manifest, "linkerd-tap-k8s-tls", "linkerd-tap-tls")
	manifest = strings.ReplaceAll(manifest, "linkerd-sp-validator-k8s-tls", "linkerd-sp-validator-tls")
	manifest = strings.ReplaceAll(manifest, "linkerd-policy-validator-k8s-tls", "linkerd-policy-validator-tls")
	return manifest
}

func TestUpgradeTwoLevelWebhookCrts(t *testing.T) {
	t.Skip("Fails due to CRDs not being in install output")
	installOpts, upgradeOpts := testOptions(t)

	// This tests the case where the webhook certs are not self-signed.
	injectorCerts := generateCerts(t, "linkerd-proxy-injector.linkerd.svc", false)
	defer injectorCerts.cleanup()
	installOpts.ProxyInjector.TLS = &linkerd2.TLS{
		ExternalSecret: true,
		CaBundle:       injectorCerts.ca,
	}

	validatorCerts := generateCerts(t, "linkerd-sp-validator.linkerd.svc", false)
	defer validatorCerts.cleanup()
	installOpts.ProfileValidator.TLS = &linkerd2.TLS{
		ExternalSecret: true,
		CaBundle:       validatorCerts.ca,
	}

	install := renderInstall(t, installOpts)
	upgrade, err := renderUpgrade(install.String(), upgradeOpts.flags, *upgradeOpts.templateOptions)
	if err != nil {
		t.Fatal(err)
	}
	expected := replaceVersions(install.String())
	expectedManifests := parseManifestList(expected)
	upgradeManifests := parseManifestList(upgrade.String())
	for id, diffs := range diffManifestLists(expectedManifests, upgradeManifests) {
		for _, diff := range diffs {
			if ignorableDiff(id, diff) {
				continue
			}
			t.Errorf("Unexpected diff in %s:\n%s", id, diff.String())
		}
	}
}

/* Helpers */

func testUpgradeOptions() (flagOptions, error) {
	defaults, err := charts.NewValues()
	if err != nil {
		return flagOptions{}, err
	}

	installUpgradeFlags, installUpgradeFlagSet, err := makeInstallUpgradeFlags(defaults)
	if err != nil {
		return flagOptions{}, err
	}
	proxyFlags, proxyFlagSet := makeProxyFlags(defaults)
	upgradeFlagSet := makeUpgradeFlags()

	flags := flattenFlags(installUpgradeFlags, proxyFlags)
	flagSet := pflag.NewFlagSet("upgrade", pflag.ExitOnError)
	flagSet.AddFlagSet(installUpgradeFlagSet)
	flagSet.AddFlagSet(proxyFlagSet)
	flagSet.AddFlagSet(upgradeFlagSet)

	// Explicitly set policy controller override to upgrade control plane version
	templateOpts := &valuespkg.Options{}
	flagspkg.AddValueOptionsFlags(flagSet, templateOpts)
	flagSet.Set("set", fmt.Sprintf("policyController.image.version=%[1]s,linkerdVersion=%[1]s", upgradeControlPlaneVersion))

	flagSet.Set("set", fmt.Sprintf("proxy.image.version=%s", upgradeProxyVersion))

	return flagOptions{flags, flagSet, templateOpts}, nil
}

func testOptions(t *testing.T) (*charts.Values, flagOptions) {
	installValues, err := testInstallOptions()
	if err != nil {
		t.Fatalf("failed to create install options: %s", err)
	}
	flagOpts, err := testUpgradeOptions()
	if err != nil {
		t.Fatalf("failed to create upgrade options: %s", err)
	}

	return installValues, flagOpts
}

func replaceVersions(manifest string) string {
	manifest = strings.ReplaceAll(manifest, installProxyVersion, upgradeProxyVersion)
	manifest = strings.ReplaceAll(manifest, installControlPlaneVersion, upgradeControlPlaneVersion)
	manifest = strings.ReplaceAll(manifest, installDebugVersion, upgradeDebugVersion)
	return manifest
}

func generateIssuerCerts(t *testing.T, b64encode bool) issuerCerts {
	return generateCerts(t, "identity.linkerd.cluster.local", b64encode)
}

func generateCerts(t *testing.T, name string, b64encode bool) issuerCerts {
	ca, err := tls.GenerateRootCAWithDefaults("test")
	if err != nil {
		t.Fatal(err)
	}
	issuer, err := ca.GenerateCA(name, -1)
	if err != nil {
		t.Fatal(err)
	}
	caPem := strings.TrimSpace(issuer.Cred.EncodePEM())
	keyPem := strings.TrimSpace(issuer.Cred.EncodePrivateKeyPEM())
	crtPem := strings.TrimSpace(issuer.Cred.EncodeCertificatePEM())

	caFile, err := ioutil.TempFile("", "ca.*.pem")
	if err != nil {
		t.Fatal(err)
	}
	crtFile, err := ioutil.TempFile("", "crt.*.pem")
	if err != nil {
		t.Fatal(err)
	}
	keyFile, err := ioutil.TempFile("", "key.*.pem")
	if err != nil {
		t.Fatal(err)
	}

	_, err = caFile.Write([]byte(caPem))
	if err != nil {
		t.Fatal(err)
	}
	_, err = crtFile.Write([]byte(crtPem))
	if err != nil {
		t.Fatal(err)
	}
	_, err = keyFile.Write([]byte(keyPem))
	if err != nil {
		t.Fatal(err)
	}

	if b64encode {
		caPem = base64.StdEncoding.EncodeToString([]byte(caPem))
		crtPem = base64.StdEncoding.EncodeToString([]byte(crtPem))
		keyPem = base64.StdEncoding.EncodeToString([]byte(keyPem))
	}

	return issuerCerts{
		caFile:  caFile.Name(),
		ca:      caPem,
		crtFile: crtFile.Name(),
		crt:     crtPem,
		keyFile: keyFile.Name(),
		key:     keyPem,
	}
}

func (ic issuerCerts) cleanup() {
	os.Remove(ic.caFile)
	os.Remove(ic.crtFile)
	os.Remove(ic.keyFile)
}

func externalIssuerSecret(certs issuerCerts) string {
	return fmt.Sprintf(`---
apiVersion: v1
kind: Secret
metadata:
  name: linkerd-identity-issuer
  namespace: linkerd
data:
  tls.crt: %s
  tls.key: %s
  ca.crt: %s
type: kubernetes.io/tls
`, certs.crt, certs.key, certs.ca)
}

func indentLines(s string, prefix string) string {
	lines := strings.Split(s, "\n")
	for i, line := range lines {
		lines[i] = prefix + line
	}
	return strings.Join(lines, "\n")
}

func podWithSidecar(certs issuerCerts) string {
	return fmt.Sprintf(`---
apiVersion: v1
kind: Pod
metadata:
  annotations:
    linkerd.io/created-by: linkerd/cli some-version
    linkerd.io/proxy-version: some-version
  labels:
    linkerd.io/control-plane-ns: linkerd
  name: backend-wrong-anchors
  namespace: some-namespace
spec:
  containers:
  - env:
    - name: LINKERD2_PROXY_IDENTITY_TRUST_ANCHORS
      value: |
%s
    image: cr.l5d.io/linkerd/proxy:some-version
    name: linkerd-proxy
`, indentLines(certs.ca, "        "))
}

func isProxyEnvDiff(path []string) bool {
	template := []string{"spec", "template", "spec", "containers", "*", "env", "*", "value"}
	return pathMatch(path, template)
}

func pathMatch(path []string, template []string) bool {
	if len(path) != len(template) {
		return false
	}
	for i, elem := range template {
		if elem != "*" && elem != path[i] {
			return false
		}
	}
	return true
}

func renderInstall(t *testing.T, values *linkerd2.Values) *bytes.Buffer {
<<<<<<< HEAD
	var installBuf bytes.Buffer
	if err := renderCRDs(&installBuf); err != nil {
		t.Fatalf("could not render install manifests: %s", err)
	}
	if err := renderControlPlane(&installBuf, values, nil); err != nil {
		t.Fatalf("could not render install manifests: %s", err)
	}
	return &installBuf
=======
	var buf bytes.Buffer
	if err := renderCRDs(&buf); err != nil {
		t.Fatalf("could not render install manifests: %s", err)
	}
	buf.WriteString("---\n")
	if err := renderControlPlane(&buf, values, nil); err != nil {
		t.Fatalf("could not render install manifests: %s", err)
	}
	return &buf
>>>>>>> 065dbeb5
}

func renderUpgrade(installManifest string, upgradeOpts []flag.Flag, templateOpts valuespkg.Options) (*bytes.Buffer, error) {
	k, err := k8s.NewFakeAPIFromManifests([]io.Reader{strings.NewReader(installManifest)})
	if err != nil {
		return nil, fmt.Errorf("failed to initialize fake API: %w\n\n%s", err, installManifest)
	}
<<<<<<< HEAD
	return upgradeControlPlane(context.Background(), k, upgradeOpts, templateOpts)
=======
	buf := upgradeCRDs()
	buf.WriteString("---\n")
	cpbuf, err := upgradeControlPlane(context.Background(), k, upgradeOpts, templateOpts)
	if err != nil {
		return nil, err
	}
	buf.Write(cpbuf.Bytes())
	return buf, nil
>>>>>>> 065dbeb5
}

func renderInstallAndUpgrade(t *testing.T, installOpts *charts.Values, upgradeOpts []flag.Flag, templateOpts valuespkg.Options) (*bytes.Buffer, *bytes.Buffer, error) {
	err := validateValues(context.Background(), nil, installOpts)
	if err != nil {
		return nil, nil, fmt.Errorf("failed to validate values: %w", err)
	}
	installBuf := renderInstall(t, installOpts)
	upgradeBuf, err := renderUpgrade(installBuf.String(), upgradeOpts, templateOpts)
	return installBuf, upgradeBuf, err
}

// Certain resources are expected to change during an upgrade. We can safely
// ignore these diffs in every test.
func ignorableDiff(id string, diff diff) bool {
	if id == overridesSecret {
		// The config overrides will always change because at least the control
		// plane and proxy versions will change.
		return true
	}
	if id == linkerdConfigMap {
		// The linkerd-config values will always change because at least the control
		// plane and proxy versions will change.
		return true
	}
	if (strings.HasPrefix(id, "MutatingWebhookConfiguration") || strings.HasPrefix(id, "ValidatingWebhookConfiguration")) &&
		pathMatch(diff.path, []string{"webhooks", "*", "clientConfig", "caBundle"}) {
		// Webhook TLS chains are regenerated upon upgrade so we expect the
		// caBundle to change.
		return true
	}
	if strings.HasPrefix(id, "APIService") &&
		pathMatch(diff.path, []string{"spec", "caBundle"}) {
		// APIService TLS chains are regenerated upon upgrade so we expect the
		// caBundle to change.
		return true
	}

	if (id == "Deployment/linkerd-sp-validator" || id == "Deployment/linkerd-proxy-injector" || id == "Deployment/linkerd-tap" || id == "Deployment/linkerd-destination") &&
		pathMatch(diff.path, []string{"spec", "template", "metadata", "annotations", "checksum/config"}) {
		// APIService TLS chains are regenerated upon upgrade so we expect the
		// caBundle to change.
		return true
	}

	if id == "Secret/linkerd-proxy-injector-tls" || id == "Secret/linkerd-sp-validator-tls" ||
		id == "Secret/linkerd-tap-tls" || id == "Secret/linkerd-sp-validator-k8s-tls" ||
		id == "Secret/linkerd-proxy-injector-k8s-tls" || id == "Secret/linkerd-tap-k8s-tls" ||
		id == "Secret/linkerd-policy-validator-tls" || id == "Secret/linkerd-policy-validator-k8s-tls" {
		// Webhook and APIService TLS chains are regenerated upon upgrade.
		return true
	}
	return false
}<|MERGE_RESOLUTION|>--- conflicted
+++ resolved
@@ -575,16 +575,6 @@
 }
 
 func renderInstall(t *testing.T, values *linkerd2.Values) *bytes.Buffer {
-<<<<<<< HEAD
-	var installBuf bytes.Buffer
-	if err := renderCRDs(&installBuf); err != nil {
-		t.Fatalf("could not render install manifests: %s", err)
-	}
-	if err := renderControlPlane(&installBuf, values, nil); err != nil {
-		t.Fatalf("could not render install manifests: %s", err)
-	}
-	return &installBuf
-=======
 	var buf bytes.Buffer
 	if err := renderCRDs(&buf); err != nil {
 		t.Fatalf("could not render install manifests: %s", err)
@@ -594,7 +584,6 @@
 		t.Fatalf("could not render install manifests: %s", err)
 	}
 	return &buf
->>>>>>> 065dbeb5
 }
 
 func renderUpgrade(installManifest string, upgradeOpts []flag.Flag, templateOpts valuespkg.Options) (*bytes.Buffer, error) {
@@ -602,9 +591,6 @@
 	if err != nil {
 		return nil, fmt.Errorf("failed to initialize fake API: %w\n\n%s", err, installManifest)
 	}
-<<<<<<< HEAD
-	return upgradeControlPlane(context.Background(), k, upgradeOpts, templateOpts)
-=======
 	buf := upgradeCRDs()
 	buf.WriteString("---\n")
 	cpbuf, err := upgradeControlPlane(context.Background(), k, upgradeOpts, templateOpts)
@@ -613,7 +599,6 @@
 	}
 	buf.Write(cpbuf.Bytes())
 	return buf, nil
->>>>>>> 065dbeb5
 }
 
 func renderInstallAndUpgrade(t *testing.T, installOpts *charts.Values, upgradeOpts []flag.Flag, templateOpts valuespkg.Options) (*bytes.Buffer, *bytes.Buffer, error) {
