use crate::{
    http_route::{self, BackendReference, ParentReference},
    resource_id::ResourceId,
};
use ahash::{AHashMap as HashMap, AHashSet as HashSet};
#[cfg(not(test))]
use chrono::offset::Utc;
use kubert::lease::Claim;
use linkerd_policy_controller_core::POLICY_CONTROLLER_NAME;
use linkerd_policy_controller_k8s_api::{self as k8s, gateway, ResourceExt};
use parking_lot::RwLock;
use std::{collections::hash_map::Entry, sync::Arc};
use tokio::{
    sync::{
        mpsc::{UnboundedReceiver, UnboundedSender},
        watch::Receiver,
    },
    time::{self, Duration},
};

pub(crate) const POLICY_API_GROUP: &str = "policy.linkerd.io";
<<<<<<< HEAD
const POLICY_API_VERSION: &str = "policy.linkerd.io/v1beta2";
pub const STATUS_CONTROLLER_NAME: &str = "status-controller";
=======
const POLICY_API_VERSION: &str = "policy.linkerd.io/v1alpha1";
>>>>>>> 871e829f

pub type SharedIndex = Arc<RwLock<Index>>;

pub struct Controller {
    claims: Receiver<Arc<Claim>>,
    client: k8s::Client,
    name: String,
    updates: UnboundedReceiver<Update>,

    /// True if this policy controller is the leader — false otherwise.
    leader: bool,
}

pub struct Index {
    /// Used to compare against the current claim's claimant to determine if
    /// this policy controller is the leader.
    name: String,

    /// Used in the IndexNamespacedResource trait methods to check who the
    /// current leader is and if updates should be sent to the Controller.
    claims: Receiver<Arc<Claim>>,
    updates: UnboundedSender<Update>,

    http_routes: HashMap<ResourceId, RouteReference>,
    servers: HashSet<ResourceId>,
    services: HashSet<ResourceId>,
}

#[derive(Clone, PartialEq, Eq)]
struct RouteReference {
    parents: Vec<ParentReference>,
    backends: Vec<BackendReference>,
}

#[derive(Debug, PartialEq)]
pub struct Update {
    pub id: ResourceId,
    pub patch: k8s::Patch<serde_json::Value>,
}

impl Controller {
    pub fn new(
        claims: Receiver<Arc<Claim>>,
        client: k8s::Client,
        name: String,
        updates: UnboundedReceiver<Update>,
    ) -> Self {
        Self {
            claims,
            client,
            name,
            updates,
            leader: false,
        }
    }

    /// Process updates received from the index; each update is a patch that
    /// should be applied to update the status of an HTTPRoute. A patch should
    /// only be applied if we are the holder of the write lease.
    pub async fn run(mut self) {
        let patch_params = k8s::PatchParams::apply(POLICY_API_GROUP);

<<<<<<< HEAD
        // Select between the status-controller lease claim changing and
        // receiving updates from the index. If the lease claim changes, then
        // check if we are now the leader. If so, we should  the patches
        // received; otherwise, we should drain the updates queue but not
        //  any patches since another status controller is responsible
        // for that.
=======
        // Select between the write lease claim changing and receiving updates
        // from the index. If the lease claim changes, then check if we are
        // now the leader. If so, we should apply the patches received;
        // otherwise, we should drain the updates queue but not apply any
        // patches since another policy controller is responsible for that.
>>>>>>> 871e829f
        loop {
            tokio::select! {
                biased;
                _ = self.claims.changed() => {
                    let claim = self.claims.borrow_and_update();
                    self.leader =  claim.is_current_for(&self.name)
                }
                // If this policy controller is not the leader, it should
                // process through the updates queue but not actually patch
                // any resources.
                Some(Update { id, patch}) = self.updates.recv(), if self.leader => {
                    let api = k8s::Api::<k8s::policy::HttpRoute>::namespaced(self.client.clone(), &id.namespace);
                    if let Err(error) = api.patch_status(&id.name, &patch_params, &patch).await {
                        tracing::error!(namespace = %id.namespace, name = %id.name, %error, "Failed to patch HTTPRoute");
                    }
                }
            }
        }
    }
}

impl Index {
    pub fn shared(
        name: impl ToString,
        claims: Receiver<Arc<Claim>>,
        updates: UnboundedSender<Update>,
    ) -> SharedIndex {
        Arc::new(RwLock::new(Self {
            name: name.to_string(),
            claims,
            updates,
            http_routes: HashMap::new(),
            servers: HashSet::new(),
            services: HashSet::new(),
        }))
    }

    /// When the write lease holder changes or a time duration has elapsed,
    /// the index reconciles the statuses for all HTTPRoutes on the cluster.
    ///
    /// This reconciliation loop ensures that if errors occur when the
    /// Controller applies patches or the write lease holder changes, all
    /// HTTPRoutes have an up-to-date status.
    pub async fn run(index: Arc<RwLock<Self>>) {
        // Clone the claims watch out of the index. This will immediately
        // drop the read lock on the index so that it is not held for the
        // lifetime of this function.
        let mut claims = index.read().claims.clone();

        loop {
            tokio::select! {
                _ = claims.changed() => {
                    tracing::debug!("Lease holder has changed")
                }
                _ = time::sleep(Duration::from_secs(10)) => {}
            }

            // The claimant has changed, or we should attempt to reconcile all
            // HTTPRoutes to account for any errors. In either case, we should
            // only proceed if we are the current leader.
            let claims = claims.borrow_and_update();
            let index = index.read();
            if !claims.is_current_for(&index.name) {
                continue;
            }
            tracing::debug!(%index.name, "Lease holder reconciling cluster");
            index.reconcile();
        }
    }

    // If the route is new or its parents have changed, return true so that a
    // patch is generated; otherwise return false.
    fn update_http_route(&mut self, id: ResourceId, route_refs: RouteReference) -> bool {
        match self.http_routes.entry(id) {
            Entry::Vacant(entry) => {
                entry.insert(route_refs);
            }
            Entry::Occupied(mut entry) => {
                if *entry.get() == route_refs {
                    return false;
                }
                entry.insert(route_refs);
            }
        };

        true
    }

    fn make_http_route_patch(
        &self,
        id: &ResourceId,
        route_ref: &RouteReference,
    ) -> k8s::Patch<serde_json::Value> {
        #[cfg(not(test))]
        let timestamp = Utc::now();
        #[cfg(test)]
        let timestamp = chrono::DateTime::<chrono::Utc>::MIN_UTC;

        let RouteReference { parents, backends } = route_ref;

        let backend_condition = {
            let mut resolved_all = true;
            for backend in backends.iter() {
                let BackendReference::Service(backend_reference_id) = backend;
                if !self.services.contains(backend_reference_id) {
                    resolved_all = false;
                    break;
                }
            }

            BackendReference::into_status_condition(resolved_all, timestamp)
        };

        let parent_statuses = parents
            .iter()
            .map(|parent| {
                let ParentReference::Server(parent_reference_id) = parent;
                // Is this parent in the list of parents which accept
                // the route?
                let accepted = self
                    .servers
                    .iter()
                    .any(|server| server == parent_reference_id);
                let condition = ParentReference::into_status_condition(accepted, timestamp);

                gateway::RouteParentStatus {
                    parent_ref: gateway::ParentReference {
                        group: Some(POLICY_API_GROUP.to_string()),
                        kind: Some("Server".to_string()),
                        namespace: Some(parent_reference_id.namespace.clone()),
                        name: parent_reference_id.name.clone(),
                        section_name: None,
                        port: None,
                    },
<<<<<<< HEAD
                    controller_name: format!("{}/{}", POLICY_API_GROUP, STATUS_CONTROLLER_NAME),
                    conditions: vec![condition, backend_condition.clone()],
=======
                    controller_name: POLICY_CONTROLLER_NAME.to_string(),
                    conditions: vec![condition],
>>>>>>> 871e829f
                }
            })
            .collect();

        let status = gateway::HttpRouteStatus {
            inner: gateway::RouteStatus {
                parents: parent_statuses,
            },
        };
        make_patch(&id.name, status)
    }

    fn reconcile(&self) {
        for (id, references) in self.http_routes.iter() {
            let patch = self.make_http_route_patch(id, references);
            if let Err(error) = self.updates.send(Update {
                id: id.clone(),
                patch,
            }) {
                tracing::error!(%id.namespace, %id.name, %error, "Failed to send HTTPRoute patch")
            }
        }
    }
}

impl kubert::index::IndexNamespacedResource<k8s::policy::HttpRoute> for Index {
    fn apply(&mut self, resource: k8s::policy::HttpRoute) {
        let namespace = resource
            .namespace()
            .expect("HTTPRoute must have a namespace");
        let name = resource.name_unchecked();
        let id = ResourceId::new(namespace.clone(), name.clone());

        // Create the route parents and insert it into the index. If the
        // HTTPRoute is already in the index and it hasn't changed, skip
        // creating a patch.
        let route_refs = {
            let parents = match http_route::make_parents(&resource, &namespace) {
                Ok(parents) => parents,
                Err(error) => {
                    tracing::info!(%namespace, %name, %error, "Ignoring HTTPRoute");
                    return;
                }
            };

            let backends = match http_route::make_backends(&resource, &namespace) {
                Ok(backends) => backends,
                Err(error) => {
                    tracing::info!(%namespace, %name, %error, "Ignoring HTTPRoute");
                    return;
                }
            };

            RouteReference { parents, backends }
        };

        if !self.update_http_route(id.clone(), route_refs.clone()) {
            return;
        }

        // If we're not the leader, skip creating a patch and sending an
        // update to the Controller.
        if !self.claims.borrow().is_current_for(&self.name) {
            tracing::debug!(%self.name, "Lease non-holder skipping controller update");
            return;
        }

        // Create a patch for the HTTPRoute and send it to the Controller so
        // that it is applied.
        let patch = self.make_http_route_patch(&id, &route_refs);
        if let Err(error) = self.updates.send(Update {
            id: id.clone(),
            patch,
        }) {
            tracing::error!(%id.namespace, %id.name, %error, "Failed to send HTTPRoute patch")
        }
    }

    fn delete(&mut self, namespace: String, name: String) {
        let id = ResourceId::new(namespace, name);
        self.http_routes.remove(&id);
    }

    // Since apply only reindexes a single HTTPRoute at a time, there's no need
    // to handle resets specially.
}

impl kubert::index::IndexNamespacedResource<k8s::policy::Server> for Index {
    fn apply(&mut self, resource: k8s::policy::Server) {
        let namespace = resource.namespace().expect("Server must have a namespace");
        let name = resource.name_unchecked();
        let id = ResourceId::new(namespace, name);

        self.servers.insert(id);

        // If we're not the leader, skip reconciling the cluster.
        if !self.claims.borrow().is_current_for(&self.name) {
            tracing::debug!(%self.name, "Lease non-holder skipping controller update");
            return;
        }
        self.reconcile();
    }

    fn delete(&mut self, namespace: String, name: String) {
        let id = ResourceId::new(namespace, name);

        self.servers.remove(&id);

        // If we're not the leader, skip reconciling the cluster.
        if !self.claims.borrow().is_current_for(&self.name) {
            tracing::debug!(%self.name, "Lease non-holder skipping controller update");
            return;
        }
        self.reconcile();
    }

    // Since apply only reindexes a single Server at a time, there's no need
    // to handle resets specially.
}

impl kubert::index::IndexNamespacedResource<k8s::Service> for Index {
    fn apply(&mut self, resource: k8s::Service) {
        let namespace = resource.namespace().expect("Service must have a namespace");
        // Don't process kube-system Service objects
        let name = resource.name_unchecked();
        let id = ResourceId::new(namespace, name);

        if id.namespace != "kube-system" {
            self.services.insert(id);
            // If we're not the leader, skip reconciling the cluster.
            if !self.claims.borrow().is_current_for(&self.name) {
                tracing::debug!(%self.name, "Lease non-holder skipping controller update");
                return;
            }
            self.reconcile();
        }
    }

    fn delete(&mut self, namespace: String, name: String) {
        let id = ResourceId::new(namespace, name);

        self.services.remove(&id);
        // If we're not the leader, skip reconciling the cluster.
        if !self.claims.borrow().is_current_for(&self.name) {
            tracing::debug!(%self.name, "Lease non-holder skipping controller update");
            return;
        }
        self.reconcile();
    }
}

pub(crate) fn make_patch(
    name: &str,
    status: gateway::HttpRouteStatus,
) -> k8s::Patch<serde_json::Value> {
    let value = serde_json::json!({
        "apiVersion": POLICY_API_VERSION,
            "kind": "HTTPRoute",
            "name": name,
            "status": status,
    });
    k8s::Patch::Merge(value)
}<|MERGE_RESOLUTION|>--- conflicted
+++ resolved
@@ -19,12 +19,7 @@
 };
 
 pub(crate) const POLICY_API_GROUP: &str = "policy.linkerd.io";
-<<<<<<< HEAD
 const POLICY_API_VERSION: &str = "policy.linkerd.io/v1beta2";
-pub const STATUS_CONTROLLER_NAME: &str = "status-controller";
-=======
-const POLICY_API_VERSION: &str = "policy.linkerd.io/v1alpha1";
->>>>>>> 871e829f
 
 pub type SharedIndex = Arc<RwLock<Index>>;
 
@@ -87,20 +82,11 @@
     pub async fn run(mut self) {
         let patch_params = k8s::PatchParams::apply(POLICY_API_GROUP);
 
-<<<<<<< HEAD
-        // Select between the status-controller lease claim changing and
-        // receiving updates from the index. If the lease claim changes, then
-        // check if we are now the leader. If so, we should  the patches
-        // received; otherwise, we should drain the updates queue but not
-        //  any patches since another status controller is responsible
-        // for that.
-=======
         // Select between the write lease claim changing and receiving updates
         // from the index. If the lease claim changes, then check if we are
         // now the leader. If so, we should apply the patches received;
         // otherwise, we should drain the updates queue but not apply any
         // patches since another policy controller is responsible for that.
->>>>>>> 871e829f
         loop {
             tokio::select! {
                 biased;
@@ -235,13 +221,8 @@
                         section_name: None,
                         port: None,
                     },
-<<<<<<< HEAD
-                    controller_name: format!("{}/{}", POLICY_API_GROUP, STATUS_CONTROLLER_NAME),
+                    controller_name: POLICY_CONTROLLER_NAME.to_string(),
                     conditions: vec![condition, backend_condition.clone()],
-=======
-                    controller_name: POLICY_CONTROLLER_NAME.to_string(),
-                    conditions: vec![condition],
->>>>>>> 871e829f
                 }
             })
             .collect();
